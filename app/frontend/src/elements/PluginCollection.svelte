<script>
	import Button from './Button.svelte'
	import A from './A.svelte'
	import { installedPlugins, selectInstalledPlugin } from '../pagedata.svelte'
	import { installPlugin, refreshInstalledPlugins } from '../rpc.svelte'
	import { wait } from '../waiters.svelte'

	export let plugins = null

	function install(plugin) {
		const done = wait()
		let installedPluginPath = ""
		installPlugin(plugin)
			.then(path => {
				installedPluginPath = path
				return refreshInstalledPlugins(installedPlugins)
			})
			.then(() => {
				if (installedPluginPath === '') { return }
				selectInstalledPlugin(installedPluginPath)
			})
			.finally(() => done())
	}
    
	function gotoPerson(githubUsername) {
        location.hash = `/people/${githubUsername}`
    }

</script>

<style>

	.author-pic {
		width: 25px;
		height: 25px;
	}
	.plugin-pic {
		max-width: 64px;
		max-height: 64px;
	}
	.plugin-desc {
		max-height: 7em;
		white-space: normal;
		text-overflow: ellipsis;
		overflow: hidden;
	}

</style>

{#if plugins}
	<div class='flex flex-wrap p-3'>
		{#each plugins as plugin}
			<div
				class='flex flex-col bg-white/25 dark:bg-black/25 m-3 mt-0 mb-6 w-80 rounded shadow-lg dark:shadow-none'
			>
				<div class='flex-grow'>
					<h2 class='text-black flex-grow dark:text-white text-lg p-4 pb-0'>
						<a href='#/plugin-details/{plugin.path}'>
							{plugin.title}
						</a>
					</h2>
					<div class='flex'>
						{#if plugin.imageURL}
<<<<<<< HEAD
						<a href='#/plugin-details/{plugin.path}'>
							<img 
								class='plugin-pic float-left m-4 mr-0'
								alt='Photo for {plugin.title}' 
								src='{plugin.imageURL}'
								onerror='this.style.display="none"'
							>
						</a>
=======
							<a href='#/plugin-details/{plugin.path}'>
								<img
									class='plugin-pic float-left m-4 mr-0'
									alt='Photo for {plugin.title}'
									src='{plugin.imageURL}'
									onerror='this.style.display="none"'
								>
							</a>
>>>>>>> 320b2cdc
						{/if}
						<p class='plugin-desc mb-2 p-4 test-gray break-words'>
							{plugin.desc}
						</p>
					</div>
				</div>
				{#if plugin.authors && plugin.authors.length}
					<div class='flex items-center space-x-2 p-4'>
						<img 
							class='author-pic rounded-full'
							src='{plugin.authors[0].imageURL}'
							alt='Profile picture for {plugin.authors[0].name}'
							onerror='this.style.display="none"'
							on:click={ gotoPerson(plugin.authors[0].githubUsername) }
						/>
						<p 
							class='ml-2 overflow-hidden overflow-ellipsis flex-initial'
						>
							<A href='#/people/{plugin.authors[0].githubUsername}'>@{plugin.authors[0].githubUsername}</A>
						</p>
						<div class='flex-grow'></div>
						<div class='flex-shrink-0'>
							<Button
								style='primary'
								on:click={() => install(plugin)}
							>
								Install
							</Button>
						</div>
					</div>
				{/if}
			</div>
		{/each}
	</div>
{/if}<|MERGE_RESOLUTION|>--- conflicted
+++ resolved
@@ -61,16 +61,6 @@
 					</h2>
 					<div class='flex'>
 						{#if plugin.imageURL}
-<<<<<<< HEAD
-						<a href='#/plugin-details/{plugin.path}'>
-							<img 
-								class='plugin-pic float-left m-4 mr-0'
-								alt='Photo for {plugin.title}' 
-								src='{plugin.imageURL}'
-								onerror='this.style.display="none"'
-							>
-						</a>
-=======
 							<a href='#/plugin-details/{plugin.path}'>
 								<img
 									class='plugin-pic float-left m-4 mr-0'
@@ -79,7 +69,6 @@
 									onerror='this.style.display="none"'
 								>
 							</a>
->>>>>>> 320b2cdc
 						{/if}
 						<p class='plugin-desc mb-2 p-4 test-gray break-words'>
 							{plugin.desc}
