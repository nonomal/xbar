--- conflicted
+++ resolved
@@ -40,11 +40,8 @@
 - Real CPU Usage Chart
 - Unix time
 - Uptime
-<<<<<<< HEAD
 - USB Device Info
-=======
 - Screen Lock
->>>>>>> 5d8d52e0
 
 #####Battery
 - Battery percentage for bluetooth Mouse
