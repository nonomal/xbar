# BitBar Plugins

This repo contains scripts, programs and command-line tools that add functionality to [BitBar](https://github.com/stretchr/bitbar#get-started).

* [Available Plugins](#available-plugins)
* [Contributing plugins](#write-your-own)

### How to use them

  * Just drop the plugin into your BitBar plugins folder
  * Make sure it's executable (in Terminal, do `chmod +x plugin.sh`)
  * Then choose `Reset` from the BitBar menus

###Available Plugins

####Bitcoin
- Bitstamp last BTC Price
- Coinbase.com BTC Index

####Developer
- Homebrew available updates

####Finance
- Stock tracker

####Music
- iTunes (shows current track information from iTunes)
- Spotify (Shows current track information from Spotify)

####Network
- Bandwidth Usage
- External IP
- Internal IP
- Ping

####System
- Clipboard History
- Real CPU Usage
- Real CPU Usage Chart
- Unix time
- Uptime
- Computer Lock

#####Battery
- Battery percentage for bluetooth Mouse
- Battery percentage for bluetooth Keyboard

####Web
- SAP version
- StackOverflow

##Contributors

Special thanks to everyone who has contributed:

- Bhagya Silva - [http://about.me/bhagyas](http://about.me/bhagyas)
- Jason Tokoph - [http://jasontokoph.com](http://jasontokoph.com)
- Trung Đinh Quang - [https://github.com/trungdq88](https://github.com/trungdq88)
- Alexandre Espinosa Menor - [https://github.com/alexandregz](https://github.com/alexandregz)
- Dan Turkel - [https://danturkel.com/](https://danturkel.com/)
- Marian Schubert - [https://github.com/maio](https://github.com/maio)
<<<<<<< HEAD
- Chris Tomkins-Tinch - [https://github.com/tomkinsc](https://github.com/tomkinsc)
=======
>>>>>>> 19e65c85

## Write your own

We're always looking for new plugins, so please send us pull requests if you write anything cool or useful.

### Got ideas?

If you've got ideas, or want to report a bug, nip over to our [issues page](https://github.com/stretchr/bitbar/issues) and let us know.

If you want to contribute, please send us a pull request and we'll add it to our repos.

  * Ensure the plugin is executable
  * Include an update to the list of plugins on https://github.com/matryer/bitbar/blob/master/Plugins/README.md
  * Please add your name and a link to the Contributors list on https://github.com/matryer/bitbar/blob/master/Plugins/README.md

## Plugin API

  * To write a plugin, just write some form of executable script that outputs to the standard output.
  * Multiple lines will be cycled through over and over.
  * If your output contians a line consisting only of `---`, the lines below it will appear in the dropdown for that plugin, but won't appear in the menu bar itself.
  * Your lines might contain `|` to separate the title from other parameters, such as...
    * `href=..` to make the dropdown items clickable
    * `color=..` to change their text color. eg. `color=red` or `color=#ff0000`
    * `font=..` to change their text font. eg. `font=UbuntuMono-Bold`
    * `size=..` to change their text size. eg. `size=12`
    * `bash=..` to make the dropdown run a given script terminal with your script e.g. `bash="/Users/user/BitBar_Plugins/scripts/nginx.restart.sh --verbose"`
    * `terminal=..` if need to start bash script without open Terminal may be true or false
  * If you're writing scripts, ensure it has a shebang at the top.
  * You can add to `PATH` by including something like `export PATH='/usr/local/bin:/usr/bin:$PATH'` in your plugin script.

### Examples

#### One line plugin

    #!/bin/bash
    date

#### Multi-line plugin

    #!/bin/bash

    # the current date and time
    date

    # the current username
    echo $USER

    # the current user id
    id -u

#### Multi-line plugin with extra data

    #!/bin/bash
    echo "One"
    echo "Two"
    echo "Three"
    echo "---"
    echo "Four"
    echo "Five"
    echo "Six"

  * Only One, Two and Three will appear in the top bar
  * Clicking the plugin menu item will show all lines


#### Multi-line plugin with links and colors

    #!/bin/bash
    curl -m 1 http://example.com -I >/dev/null 2>&1
    [ $? -gt 0 ] && echo "FAIL | color=red" || echo "OK | color=green"
    echo "---"
    echo "Show Graphs | color=#123def href=http://example.com/graph?foo=bar"
    echo "Show KPI Report | color=purple href=http://example.com/report"

#### Multi-line plugin with fonts and colors

![BitBar Example showing colored fonts](https://raw.github.com/matryer/bitbar/master/Docs/BitBar-Example-Menu-Colors-Fonts.png)

    #!/bin/zsh
    FONT=( 'size=14' 'font=UbuntuMono' )
    if ((0)); then echo "DO | $FONT color=orange"
    else           echo "DO | $FONT color=cadetblue"
    echo "---"
    ...<|MERGE_RESOLUTION|>--- conflicted
+++ resolved
@@ -19,6 +19,7 @@
 
 ####Developer
 - Homebrew available updates
+- TravisCI check
 
 ####Finance
 - Stock tracker
@@ -39,7 +40,6 @@
 - Real CPU Usage Chart
 - Unix time
 - Uptime
-- Computer Lock
 
 #####Battery
 - Battery percentage for bluetooth Mouse
@@ -59,10 +59,7 @@
 - Alexandre Espinosa Menor - [https://github.com/alexandregz](https://github.com/alexandregz)
 - Dan Turkel - [https://danturkel.com/](https://danturkel.com/)
 - Marian Schubert - [https://github.com/maio](https://github.com/maio)
-<<<<<<< HEAD
 - Chris Tomkins-Tinch - [https://github.com/tomkinsc](https://github.com/tomkinsc)
-=======
->>>>>>> 19e65c85
 
 ## Write your own
 
