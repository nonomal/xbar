--- conflicted
+++ resolved
@@ -440,11 +440,7 @@
 				36D0CE051D0AF009001AFB77 /* BinaryDelta */,
 				36D0CE071D0AF009001AFB77 /* Autoupdate.app */,
 				36D0CE091D0AF009001AFB77 /* UI Tests.xctest */,
-<<<<<<< HEAD
-				050A5ED625813AD800CC4CEC /* fileop */,
-=======
 				3ACB545A2561958E00407243 /* fileop */,
->>>>>>> 46658a2a
 			);
 			name = Products;
 			sourceTree = "<group>";
@@ -926,7 +922,7 @@
 				GCC_WARN_UNINITIALIZED_AUTOS = YES;
 				GCC_WARN_UNUSED_FUNCTION = YES;
 				GCC_WARN_UNUSED_VARIABLE = YES;
-				MACOSX_DEPLOYMENT_TARGET = 10.7;
+				MACOSX_DEPLOYMENT_TARGET = 11.0;
 				ONLY_ACTIVE_ARCH = YES;
 				SDKROOT = macosx;
 			};
@@ -959,7 +955,7 @@
 				GCC_WARN_UNINITIALIZED_AUTOS = YES;
 				GCC_WARN_UNUSED_FUNCTION = YES;
 				GCC_WARN_UNUSED_VARIABLE = YES;
-				MACOSX_DEPLOYMENT_TARGET = 10.7;
+				MACOSX_DEPLOYMENT_TARGET = 11.0;
 				SDKROOT = macosx;
 			};
 			name = Release;
@@ -971,19 +967,14 @@
 				CODE_SIGN_IDENTITY = "-";
 				CODE_SIGN_STYLE = Automatic;
 				COMBINE_HIDPI_IMAGES = YES;
-<<<<<<< HEAD
+
 				CURRENT_PROJECT_VERSION = 1.10.0;
 				DEVELOPMENT_TEAM = B3T8QSC4HG;
-				INFOPLIST_FILE = "BitBar/BitBar-Info.plist";
-				LD_RUNPATH_SEARCH_PATHS = "$(inherited) @executable_path/../Frameworks";
-				MACOSX_DEPLOYMENT_TARGET = 10.9;
 				MARKETING_VERSION = 1.10.0;
-=======
 				HEADER_SEARCH_PATHS = "./Vendor/**";
 				INFOPLIST_FILE = "BitBar/BitBar-Info.plist";
 				LD_RUNPATH_SEARCH_PATHS = "$(inherited) @executable_path/../Frameworks";
 				MACOSX_DEPLOYMENT_TARGET = 11.0;
->>>>>>> 46658a2a
 				PRODUCT_BUNDLE_IDENTIFIER = "com.matryer.$(PRODUCT_NAME:rfc1034identifier)";
 				PRODUCT_NAME = "$(TARGET_NAME)";
 				PROVISIONING_PROFILE_SPECIFIER = "";
@@ -998,19 +989,14 @@
 				CODE_SIGN_IDENTITY = "-";
 				CODE_SIGN_STYLE = Automatic;
 				COMBINE_HIDPI_IMAGES = YES;
-<<<<<<< HEAD
 				CURRENT_PROJECT_VERSION = 1.10.0;
 				DEVELOPMENT_TEAM = B3T8QSC4HG;
 				INFOPLIST_FILE = "BitBar/BitBar-Info.plist";
 				LD_RUNPATH_SEARCH_PATHS = "$(inherited) @executable_path/../Frameworks";
-				MACOSX_DEPLOYMENT_TARGET = 10.9;
-				MARKETING_VERSION = 1.10.0;
-=======
 				HEADER_SEARCH_PATHS = "./Vendor/**";
 				INFOPLIST_FILE = "BitBar/BitBar-Info.plist";
 				LD_RUNPATH_SEARCH_PATHS = "$(inherited) @executable_path/../Frameworks";
 				MACOSX_DEPLOYMENT_TARGET = 11.0;
->>>>>>> 46658a2a
 				PRODUCT_BUNDLE_IDENTIFIER = "com.matryer.$(PRODUCT_NAME:rfc1034identifier)";
 				PRODUCT_NAME = "$(TARGET_NAME)";
 				PROVISIONING_PROFILE_SPECIFIER = "";
@@ -1114,7 +1100,7 @@
 				);
 				INFOPLIST_FILE = "$(SRCROOT)/BitBar/BitBar-Info.plist";
 				LD_RUNPATH_SEARCH_PATHS = "$(inherited) @executable_path/../Frameworks";
-				MACOSX_DEPLOYMENT_TARGET = 10.9;
+				MACOSX_DEPLOYMENT_TARGET = 11.0;
 				PRODUCT_BUNDLE_IDENTIFIER = "com.matryer.$(PRODUCT_NAME:rfc1034identifier)";
 				PRODUCT_NAME = "$(TARGET_NAME)";
 				PROVISIONING_PROFILE_SPECIFIER = "";
@@ -1133,7 +1119,7 @@
 				GCC_PREPROCESSOR_DEFINITIONS = DISTRO;
 				INFOPLIST_FILE = "$(SRCROOT)/BitBar/BitBar-Info.plist";
 				LD_RUNPATH_SEARCH_PATHS = "$(inherited) @executable_path/../Frameworks";
-				MACOSX_DEPLOYMENT_TARGET = 10.9;
+				MACOSX_DEPLOYMENT_TARGET = 11.0;
 				PRODUCT_BUNDLE_IDENTIFIER = "com.matryer.$(PRODUCT_NAME:rfc1034identifier)";
 				PRODUCT_NAME = "$(TARGET_NAME)";
 				PROVISIONING_PROFILE_SPECIFIER = "";
